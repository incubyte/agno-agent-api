--- conflicted
+++ resolved
@@ -16,11 +16,8 @@
         AgentType.LINKEDIN_WRITER_AGENT: LinkedInWriterAgent,
         AgentType.TECH_BLOG_WRITER_AGENT: TechBlogWriterAgent,
         AgentType.LIFESTYLE_BLOG_WRITER_AGENT: LifestyleBlogWriterAgent,
-<<<<<<< HEAD
         AgentType.MEDICATION_SAFETY_GUARDIAN: MedicationSafetyGuardianAgent,
-=======
         AgentType.CLINICAL_DECISION_AGENT: ClinicalDecisionAgent,
->>>>>>> cf819c6a
     }
 
     @staticmethod
