--- conflicted
+++ resolved
@@ -3,14 +3,6 @@
 
 class Setting(BaseSettings):
     
-<<<<<<< HEAD
-    SENDER_EMAIL: Optional[str] = None
-    SENDER_PASSWORD: Optional[str] = None
-    ANTHROPIC_API_KEY: str  # This is required
-    AGENT_STORAGE: str = "./default_agent_storage.db"  # Default value
-    DATABASE_URL: str = "sqlite:///./agents.db"  # Default value
-    ALLOWED_ORIGINS: list[str] = ["http://localhost:3000", "http://localhost:8000"]  # Default value
-=======
     SENDER_EMAIL: str
     SENDER_PASSWORD: str
     ANTHROPIC_API_KEY: str
@@ -18,7 +10,6 @@
     DATABASE_URL: str
     ALLOWED_ORIGINS: list[str] 
     GOOGLE_API_KEY: str
->>>>>>> 97d687fc
 
     class Config:
         env_file = ".env"
