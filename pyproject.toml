[project]
name = "agno-ai-api"
version = "0.1.0"
description = "Add your description here"
readme = "README.md"
requires-python = ">=3.12"
dependencies = [
    "agno>=1.4.6",
    "anthropic>=0.51.0",
    "crawl4ai>=0.4.24",
    "fastapi>=0.115.12",
    "fastapi-utils>=0.8.0",
<<<<<<< HEAD
=======
    "geopy>=2.4.1",
>>>>>>> 4f85be48
    "google-genai>=1.24.0",
    "googlesearch-python>=1.3.0",
    "markdown>=3.8",
    "playwright>=1.52.0",
    "psycopg2>=2.9.10",
    "pycountry>=24.6.1",
    "pydantic-settings>=2.9.1",
    "pytest>=8.3.5",
    "requests>=2.31.0",
    "sqlalchemy>=2.0.40",
    "sqlmodel>=0.0.24",
    "typing-inspect>=0.9.0",
    "uvicorn>=0.34.2",
    "weasyprint>=65.1",
    "yfinance>=0.2.59",
]

[dependency-groups]
dev = [
    "pytest-mock>=3.14.0",
]<|MERGE_RESOLUTION|>--- conflicted
+++ resolved
@@ -10,10 +10,7 @@
     "crawl4ai>=0.4.24",
     "fastapi>=0.115.12",
     "fastapi-utils>=0.8.0",
-<<<<<<< HEAD
-=======
     "geopy>=2.4.1",
->>>>>>> 4f85be48
     "google-genai>=1.24.0",
     "googlesearch-python>=1.3.0",
     "markdown>=3.8",
