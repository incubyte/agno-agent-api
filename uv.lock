--- conflicted
+++ resolved
@@ -35,10 +35,7 @@
     { name = "crawl4ai" },
     { name = "fastapi" },
     { name = "fastapi-utils" },
-<<<<<<< HEAD
-=======
     { name = "geopy" },
->>>>>>> 4f85be48
     { name = "google-genai" },
     { name = "googlesearch-python" },
     { name = "markdown" },
@@ -68,10 +65,7 @@
     { name = "crawl4ai", specifier = ">=0.4.24" },
     { name = "fastapi", specifier = ">=0.115.12" },
     { name = "fastapi-utils", specifier = ">=0.8.0" },
-<<<<<<< HEAD
-=======
     { name = "geopy", specifier = ">=2.4.1" },
->>>>>>> 4f85be48
     { name = "google-genai", specifier = ">=1.24.0" },
     { name = "googlesearch-python", specifier = ">=1.3.0" },
     { name = "markdown", specifier = ">=3.8" },
